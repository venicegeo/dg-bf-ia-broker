// Copyright 2016, RadiantBlue Technologies, Inc.
//
// Licensed under the Apache License, Version 2.0 (the "License");
// you may not use this file except in compliance with the License.
// You may obtain a copy of the License at
//
//   http://www.apache.org/licenses/LICENSE-2.0
//
// Unless required by applicable law or agreed to in writing, software
// distributed under the License is distributed on an "AS IS" BASIS,
// WITHOUT WARRANTIES OR CONDITIONS OF ANY KIND, either express or implied.
// See the License for the specific language governing permissions and
// limitations under the License.

package tides

import (
	"fmt"
	"time"

	"github.com/venicegeo/bf-ia-broker/util"
	"github.com/venicegeo/geojson-go/geojson"
)

// Context is the context for this operation
type Context struct {
	TidesURL  string
	sessionID string
}

// AppName returns an empty string
func (c *Context) AppName() string {
	return "bf-ia-broker"
}

// SessionID returns a Session ID, creating one if needed
func (c *Context) SessionID() string {
	if c.sessionID == "" {
		c.sessionID, _ = util.PsuUUID()
	}
	return c.sessionID
}

// LogRootDir returns an empty string
func (c *Context) LogRootDir() string {
	return ""
}

type tideIn struct {
	Lat float64 `json:"lat"`
	Lon float64 `json:"lon"`
	Dtg string  `json:"dtg"`
}

type tidesIn struct {
	Locations []tideIn `json:"locations"`
}

type tideOut struct {
	MinTide  float64 `json:"minimumTide24Hours"`
	MaxTide  float64 `json:"maximumTide24Hours"`
	CurrTide float64 `json:"currentTide"`
}

type tideWrapper struct {
	Lat     float64 `json:"lat"`
	Lon     float64 `json:"lon"`
	Dtg     string  `json:"dtg"`
	Results tideOut `json:"results"`
}

type out struct {
	Locations []tideWrapper `json:"locations"`
}

func toTideIn(bbox geojson.BoundingBox, timeStr string) *tideIn {
	var (
		center  *geojson.Point
		dtgTime time.Time
		err     error
	)
	if center = bbox.Centroid(); center == nil {
		return nil
	}
	if dtgTime, err = time.Parse("2006-01-02T15:04:05Z", timeStr); err != nil {
		return nil
	}
	return &tideIn{Lat: center.Coordinates[1], Lon: center.Coordinates[0], Dtg: dtgTime.Format("2006-01-02-15-04")}
}

func toTidesIn(features []*geojson.Feature, context util.LogContext) (result tidesIn, dtgFeatureMap map[string]*geojson.Feature) {
	dtgFeatureMap = make(map[string]*geojson.Feature)
	for _, feature := range features {
		currTideIn := toTideIn(feature.ForceBbox(), feature.PropertyString("acquiredDate"))
		if currTideIn == nil {
			util.LogInfo(context, fmt.Sprintf("Could not get tide information from feature %v because required elements did not exist. BBOX: %#v, Date: %v",
				feature.IDStr(),
				feature.ForceBbox(),
				feature.PropertyString("acquiredDate")))
			continue
		}
		result.Locations = append(result.Locations, *currTideIn)
		dtgFeatureMap[currTideIn.Dtg] = feature
	}
	return
}

// GetTides returns the tide information for the features provided.
// Features must have a geometry and an acquiredDate property.
func GetTides(fc *geojson.FeatureCollection, context *Context) (*geojson.FeatureCollection, error) {
	var (
		err    error
		tout   out
		result *geojson.FeatureCollection
	)
	tidesURL := context.TidesURL
	tin, dtgFeatureMap := toTidesIn(fc.Features, context)

	util.LogAudit(context, util.LogAuditInput{Actor: "anon user", Action: "POST", Actee: tidesURL, Message: "Requesting tide information", Severity: util.INFO})
	if _, err = util.ReqByObjJSON("POST", tidesURL, "", tin, &tout); err != nil {
		return nil, err
	}
	util.LogAudit(context, util.LogAuditInput{Actor: tidesURL, Action: "POST response", Actee: "anon user", Message: "Retrieving tide information", Severity: util.INFO})

	tideFeatures := []*geojson.Feature{}
	for _, outputLocation := range tout.Locations {
		if _, ok := dtgFeatureMap[outputLocation.Dtg]; !ok {
			util.LogInfo(context, "Failed to find location for output dtg "+outputLocation.Dtg)
			continue
		}
<<<<<<< HEAD
		result = geojson.NewFeatureCollection(features)
	} else {
		err = util.LogSimpleErr(context, "Failed to retrieve tides. ", err)
=======
		oldFeaturePtr, _ := dtgFeatureMap[outputLocation.Dtg]
		newFeature := *oldFeaturePtr
		newFeature.Properties["CurrentTide"] = outputLocation.Results.CurrTide
		newFeature.Properties["MinimumTide24Hours"] = outputLocation.Results.MinTide
		newFeature.Properties["MaximumTide24Hours"] = outputLocation.Results.MaxTide
		tideFeatures = append(tideFeatures, &newFeature)
>>>>>>> ba7a3b3f
	}

	result = geojson.NewFeatureCollection(tideFeatures)

	return result, err
}<|MERGE_RESOLUTION|>--- conflicted
+++ resolved
@@ -128,18 +128,12 @@
 			util.LogInfo(context, "Failed to find location for output dtg "+outputLocation.Dtg)
 			continue
 		}
-<<<<<<< HEAD
-		result = geojson.NewFeatureCollection(features)
-	} else {
-		err = util.LogSimpleErr(context, "Failed to retrieve tides. ", err)
-=======
 		oldFeaturePtr, _ := dtgFeatureMap[outputLocation.Dtg]
 		newFeature := *oldFeaturePtr
 		newFeature.Properties["CurrentTide"] = outputLocation.Results.CurrTide
 		newFeature.Properties["MinimumTide24Hours"] = outputLocation.Results.MinTide
 		newFeature.Properties["MaximumTide24Hours"] = outputLocation.Results.MaxTide
 		tideFeatures = append(tideFeatures, &newFeature)
->>>>>>> ba7a3b3f
 	}
 
 	result = geojson.NewFeatureCollection(tideFeatures)
