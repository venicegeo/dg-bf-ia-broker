// Copyright 2016, RadiantBlue Technologies, Inc.
//
// Licensed under the Apache License, Version 2.0 (the "License");
// you may not use this file except in compliance with the License.
// You may obtain a copy of the License at
//
//   http://www.apache.org/licenses/LICENSE-2.0
//
// Unless required by applicable law or agreed to in writing, software
// distributed under the License is distributed on an "AS IS" BASIS,
// WITHOUT WARRANTIES OR CONDITIONS OF ANY KIND, either express or implied.
// See the License for the specific language governing permissions and
// limitations under the License.

package planet

import (
	"fmt"
	"io/ioutil"
	"net/http"
	"os"
	"strconv"

	"github.com/gorilla/mux"
	"github.com/venicegeo/bf-ia-broker/util"
	"github.com/venicegeo/geojson-go/geojson"
)

const noPlanetKey = "This operation requires a Planet Labs API key."
const noPlanetImageID = "This operation requires a Planet Labs image ID."
const invalidCloudCover = "Cloud Cover value of %v is invalid."

// DiscoverHandler is a handler for /planet/discover
// @Title planetDiscoverHandler
// @Description discovers scenes from Planet Labs
// @Accept  plain
// @Param   PL_API_KEY      query   string  true         "Planet Labs API Key"
// @Param   itemType        path    string  true         "Planet Labs Item Type, e.g., rapideye or planetscope"
// @Param   bbox            query   string  false        "The bounding box, as a GeoJSON Bounding box (x1,y1,x2,y2)"
// @Param   cloudCover      query   string  false        "The maximum cloud cover, as a percentage (0-100)"
// @Param   acquiredDate    query   string  false        "The minimum (earliest) acquired date, as RFC 3339"
// @Param   maxAcquiredDate query   string  false        "The maximum acquired date, as RFC 3339"
// @Param   tides           query   bool    false        "True: incorporate tide prediction in the output"
// @Success 200 {object}  geojson.FeatureCollection
// @Failure 400 {object}  string
// @Router /planet/discover/{itemType} [get]
type DiscoverHandler struct {
	Config util.Configuration
}

// NewDiscoverHandler creates a new handler using configuration
// from environment variables
func NewDiscoverHandler() DiscoverHandler {
	planetBaseURL := os.Getenv("PL_API_URL")
	if planetBaseURL == "" {
		util.LogAlert(&util.BasicLogContext{}, "Didn't get Planet Labs API URL from the environment. Using default.")
		planetBaseURL = "http://api.planet.com"
	}

	tidesURL := os.Getenv("BF_TIDE_PREDICTION_URL")
	if tidesURL == "" {
		util.LogAlert(&util.BasicLogContext{}, "Didn't get Tide Prediction URL from the environment. Using default.")
		tidesURL = "https://bf-tideprediction.int.geointservices.io/tides"
	}

	return DiscoverHandler{
		Config: util.Configuration{
			BasePlanetAPIURL: planetBaseURL,
			TidesAPIURL:      tidesURL,
		},
	}
}

// ServeHTTP implements the http.Handler interface for the DiscoverHandler type
func (h DiscoverHandler) ServeHTTP(writer http.ResponseWriter, request *http.Request) {
	var (
		fc         *geojson.FeatureCollection
		err        error
		itemType   string
		bytes      []byte
		bbox       geojson.BoundingBox
		ccStr      string
		cloudCover float64
		context    Context
	)
	util.LogAudit(&context, util.LogAuditInput{Actor: "anon user", Action: request.Method, Actee: request.URL.String(), Message: "Receiving /discover request", Severity: util.INFO})

	if util.Preflight(writer, request, &context) {
		return
	}

	context.BasePlanetURL = h.Config.BasePlanetAPIURL
	context.PlanetKey = request.FormValue("PL_API_KEY")
	if context.PlanetKey == "" {
		util.LogSimpleErr(&context, noPlanetKey, nil)
		util.HTTPError(request, writer, &context, noPlanetKey, http.StatusBadRequest)
		return
	}

	tides, _ := strconv.ParseBool(request.FormValue("tides"))

	ccStr = request.FormValue("cloudCover")
	if ccStr != "" {
		if cloudCover, err = strconv.ParseFloat(ccStr, 64); err != nil {
			message := fmt.Sprintf(invalidCloudCover, ccStr)
			util.LogSimpleErr(&context, message, err)
			util.HTTPError(request, writer, &context, message, http.StatusBadRequest)
			return
		}
		cloudCover = cloudCover / 100.0
	}

	itemType = mux.Vars(request)["itemType"]
	switch itemType {
	case "REOrthoTile", "rapideye":
		itemType = "REOrthoTile"
	case "PSOrthoTile", "planetscope":
		itemType = "PSOrthoTile"
	case "Landsat8L1G", "landsat":
		itemType = "Landsat8L1G"
	case "PSScene4Band":
		// No op
	default:
		message := fmt.Sprintf("The item type value of %v is invalid", itemType)
		util.LogSimpleErr(&context, message, nil)
		util.HTTPError(request, writer, &context, message, http.StatusBadRequest)
		return
	}

	bboxString := request.FormValue("bbox")
	if bboxString != "" {
		if bbox, err = geojson.NewBoundingBox(bboxString); err != nil {
			message := fmt.Sprintf("The bbox value of %v is invalid", bboxString)
			util.LogSimpleErr(&context, message, err)
			util.HTTPError(request, writer, &context, message, http.StatusBadRequest)
			return
		}
	}

	options := SearchOptions{
		ItemType:        itemType,
		CloudCover:      cloudCover,
		AcquiredDate:    request.FormValue("acquiredDate"),
		MaxAcquiredDate: request.FormValue("maxAcquiredDate"),
		Tides:           tides,
		Bbox:            bbox}

	if fc, err = GetScenes(options, &context); err == nil {
		if bytes, err = geojson.Write(fc); err != nil {
			err = util.LogSimpleErr(&context, fmt.Sprintf("Failed to write output GeoJSON from:\n%#v", fc), err)
			util.HTTPError(request, writer, &context, err.Error(), http.StatusInternalServerError)
			return
		}
		writer.Header().Set("Content-Type", "application/json")
		writer.Write(bytes)
		util.LogAudit(&context, util.LogAuditInput{Actor: "anon user", Action: request.Method + " response", Actee: request.URL.String(), Message: "Sending /discover response", Severity: util.INFO})
	} else {
		switch herr := err.(type) {
		case util.HTTPErr:
			util.HTTPError(request, writer, &context, herr.Message, herr.Status)
		default:
			err = util.LogSimpleErr(&context, "Failed to get Planet Labs scenes. ", err)
			util.HTTPError(request, writer, &context, err.Error(), http.StatusInternalServerError)
		}
	}
}

// MetadataHandler is a handler for /planet
// @Title planetMetadataHandler
// @Description Gets image metadata from Planet Labs
// @Accept  plain
// @Param   PL_API_KEY      query   string  true         "Planet Labs API Key"
// @Param   itemType        path    string  true         "Planet Labs Item Type, e.g., rapideye or planetscope"
// @Param   id              path    string  true         "Planet Labs image ID"
// @Param   tides           query   bool    false        "True: incorporate tide prediction in the output"
// @Success 200 {object}  geojson.Feature
// @Failure 400 {object}  string
// @Router /planet/{itemType}/{id} [get]
type MetadataHandler struct {
	Config util.Configuration
}

// NewMetadataHandler creates a new handler using configuration
// from environment variables
func NewMetadataHandler() MetadataHandler {
	planetBaseURL := os.Getenv("PL_API_URL")
	if planetBaseURL == "" {
		util.LogAlert(&util.BasicLogContext{}, "Didn't get Planet Labs API URL from the environment. Using default.")
		planetBaseURL = "http://api.planet.com"
	}

	tidesURL := os.Getenv("BF_TIDE_PREDICTION_URL")
	if tidesURL == "" {
		util.LogAlert(&util.BasicLogContext{}, "Didn't get Tide Prediction URL from the environment. Using default.")
		tidesURL = "https://bf-tideprediction.int.geointservices.io/tides"
	}

	return MetadataHandler{
		Config: util.Configuration{
			BasePlanetAPIURL: planetBaseURL,
			TidesAPIURL:      tidesURL,
		},
	}
}

// ServeHTTP implements the http.Handler interface for the MetadataHandler type
func (h MetadataHandler) ServeHTTP(writer http.ResponseWriter, request *http.Request) {
	var (
		err     error
		context Context
		feature *geojson.Feature
		bytes   []byte
		options MetadataOptions
		asset   Asset
	)

	util.LogAudit(&context, util.LogAuditInput{Actor: "anon user", Action: request.Method, Actee: request.URL.String(), Message: "Receiving /planet/{itemType}/{id} request", Severity: util.INFO})

	if util.Preflight(writer, request, &context) {
		return
	}
	vars := mux.Vars(request)
	options.ID = vars["id"]
	if options.ID == "" {

		util.LogSimpleErr(&context, noPlanetImageID, nil)
		util.HTTPError(request, writer, &context, noPlanetImageID, http.StatusBadRequest)
		return
	}

	context.BasePlanetURL = h.Config.BasePlanetAPIURL
	context.PlanetKey = request.FormValue("PL_API_KEY")

	if context.PlanetKey == "" {
		util.LogAlert(&context, noPlanetKey)
		util.HTTPError(request, writer, &context, noPlanetKey, http.StatusBadRequest)
		return
	}

	options.Tides, _ = strconv.ParseBool(request.FormValue("tides"))

	itemType := vars["itemType"]
	switch itemType {
	case "REOrthoTile", "rapideye":
		options.ItemType = "REOrthoTile"
	case "PSOrthoTile", "planetscope":
		options.ItemType = "PSOrthoTile"
	case "Landsat8L1G", "landsat":
		itemType = "Landsat8L1G"
	case "PSScene4Band":
		// No op
	default:
		message := fmt.Sprintf("The item type value of %v is invalid", itemType)
		util.LogSimpleErr(&context, message, nil)
		util.HTTPError(request, writer, &context, message, http.StatusBadRequest)
		return
	}

	if feature, err = GetMetadata(options, &context); err == nil {
		if asset, err = GetAsset(options, &context); err == nil {
			injectAssetIntoMetadata(feature, asset)
			if bytes, err = geojson.Write(feature); err != nil {
				err = util.LogSimpleErr(&context, fmt.Sprintf("Failed to write output GeoJSON from:\n%#v", feature), err)
				util.HTTPError(request, writer, &context, err.Error(), http.StatusInternalServerError)
				return
			}
			writer.Header().Set("Content-Type", "application/json")
			writer.Write(bytes)

			util.LogInfo(&context, "Asset: "+string(bytes))
			util.LogAudit(&context, util.LogAuditInput{Actor: request.URL.String(), Action: request.Method + " response" + " response", Actee: "anon user", Message: "Sending planet/{itemType}/{id} response", Severity: util.INFO})
		} else {
			switch herr := err.(type) {
			case util.HTTPErr:
				util.HTTPError(request, writer, &context, herr.Message, herr.Status)
			default:
				err = util.LogSimpleErr(&context, "Failed to get Planet Labs asset information. ", err)
				util.HTTPError(request, writer, &context, err.Error(), 0)
			}
		}
	} else {
		switch herr := err.(type) {
		case util.HTTPErr:
			util.HTTPError(request, writer, &context, herr.Message, herr.Status)
		default:
			err = util.LogSimpleErr(&context, "Failed to get Planet Labs scene metadata. ", err)
			util.HTTPError(request, writer, &context, err.Error(), 0)
		}
	}
}

// ActivateHandler is a handler for /planet
// @Title planetActivateHandler
// @Description Activates a scene
// @Accept  plain
// @Param   PL_API_KEY      query   string  true         "Planet Labs API Key"
// @Param   itemType        path    string  true         "Planet Labs Item Type, e.g., rapideye or planetscope"
// @Param   id              path    string  true         "Planet Labs image ID"
// @Success 200 {object}  geojson.Feature
// @Failure 400 {object}  string
// @Router /planet/activate/{itemType}/{id} [post]
type ActivateHandler struct {
	Config util.Configuration
}

// NewActivateHandler creates a new handler using configuration
// from environment variables
func NewActivateHandler() ActivateHandler {
	planetBaseURL := os.Getenv("PL_API_URL")
	if planetBaseURL == "" {
		util.LogAlert(&util.BasicLogContext{}, "Didn't get Planet Labs API URL from the environment. Using default.")
		planetBaseURL = "http://api.planet.com"
	}

	tidesURL := os.Getenv("BF_TIDE_PREDICTION_URL")
	if tidesURL == "" {
		util.LogAlert(&util.BasicLogContext{}, "Didn't get Tide Prediction URL from the environment. Using default.")
		tidesURL = "https://bf-tideprediction.int.geointservices.io/tides"
	}

	return ActivateHandler{
		Config: util.Configuration{
			BasePlanetAPIURL: planetBaseURL,
			TidesAPIURL:      tidesURL,
		},
	}
}

// ServeHTTP implements the http.Handler interface for the ActivateHandler type
func (h ActivateHandler) ServeHTTP(writer http.ResponseWriter, request *http.Request) {
	var (
		err      error
		context  Context
		options  MetadataOptions
		response *http.Response
	)

	util.LogAudit(&context, util.LogAuditInput{Actor: "anon user", Action: request.Method, Actee: request.URL.String(), Message: "Receiving /planet/activate/{itemType}/{id} request", Severity: util.INFO})

	if util.Preflight(writer, request, &context) {
		return
	}
	vars := mux.Vars(request)
	options.ID = vars["id"]
	if options.ID == "" {
		util.LogSimpleErr(&context, noPlanetImageID, nil)
		util.HTTPError(request, writer, &context, noPlanetImageID, http.StatusBadRequest)
		return
	}

	context.BasePlanetURL = h.Config.BasePlanetAPIURL
	context.PlanetKey = request.FormValue("PL_API_KEY")

	if context.PlanetKey == "" {

		util.LogAlert(&context, noPlanetKey)
		util.HTTPError(request, writer, &context, noPlanetKey, http.StatusBadRequest)
		return
	}

	itemType := vars["itemType"]
	switch itemType {
	case "REOrthoTile", "rapideye":
		options.ItemType = "REOrthoTile"
	case "PSOrthoTile", "planetscope":
		options.ItemType = "PSOrthoTile"
<<<<<<< HEAD
	case "PSScene4Band":
		// No op
=======
	case "landsat":
		options.ItemType = "Landsat8L1G"
>>>>>>> ba7a3b3f
	default:
		message := fmt.Sprintf("The item type value of %v is invalid", itemType)
		util.LogSimpleErr(&context, message, nil)
		util.HTTPError(request, writer, &context, message, http.StatusBadRequest)
		return
	}

	if response, err = Activate(options, &context); err == nil {
		defer response.Body.Close()
		writer.Header().Set("Content-Type", response.Header.Get("Content-Type"))
		if (response.StatusCode >= 200) && (response.StatusCode < 300) {
			bytes, _ := ioutil.ReadAll(response.Body)
			writer.Write(bytes)
			util.LogAudit(&context, util.LogAuditInput{Actor: request.URL.String(), Action: request.Method + " response", Actee: "anon user", Message: "Sending planet/{itemType}/{id} response", Severity: util.INFO})
		} else {
			message := fmt.Sprintf("Failed to activate Planet Labs scene: " + response.Status)
			err = util.LogSimpleErr(&context, message, nil)
			util.HTTPError(request, writer, &context, err.Error(), response.StatusCode)
		}
	} else {
		switch herr := err.(type) {
		case util.HTTPErr:
			util.HTTPError(request, writer, &context, herr.Message, herr.Status)
		default:
			err = util.LogSimpleErr(&context, "Failed to activate Planet Labs scene. ", err)
			util.HTTPError(request, writer, &context, err.Error(), 0)
		}
	}
}<|MERGE_RESOLUTION|>--- conflicted
+++ resolved
@@ -246,7 +246,7 @@
 	case "PSOrthoTile", "planetscope":
 		options.ItemType = "PSOrthoTile"
 	case "Landsat8L1G", "landsat":
-		itemType = "Landsat8L1G"
+		options.ItemType = "Landsat8L1G"
 	case "PSScene4Band":
 		// No op
 	default:
@@ -364,13 +364,10 @@
 		options.ItemType = "REOrthoTile"
 	case "PSOrthoTile", "planetscope":
 		options.ItemType = "PSOrthoTile"
-<<<<<<< HEAD
 	case "PSScene4Band":
 		// No op
-=======
 	case "landsat":
 		options.ItemType = "Landsat8L1G"
->>>>>>> ba7a3b3f
 	default:
 		message := fmt.Sprintf("The item type value of %v is invalid", itemType)
 		util.LogSimpleErr(&context, message, nil)
